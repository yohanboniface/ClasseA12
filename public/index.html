--- conflicted
+++ resolved
@@ -171,7 +171,6 @@
 
     });
 
-<<<<<<< HEAD
     // A new comment record has been created, upload the selected file as an attachment
     app.ports.submitAttachment.subscribe(function ({ nodeID, commentID, login, password }) {
       const credentials = btoa(`${login}:${password}`);
@@ -192,7 +191,7 @@
       }
       xhrAttachment.send(formData);
     });
-=======
+
     // Event polyfill for IE.
     (function () {
       if (typeof window.CustomEvent === "function") return false; //If not IE
@@ -208,7 +207,6 @@
 
       window.Event = CustomEvent;
     })();
->>>>>>> e0d22457
 
     // A new url has been loaded using pushstate, we need to tell matomo/piwik (analytics) by firing an event
     app.ports.newURL.subscribe(function (url) {
